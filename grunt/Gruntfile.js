var assert = require( 'assert' );
var fs = require( 'fs' );
var child_process = require( 'child_process' );

/**
 * Grunt configuration file for simulations.
 * Requires a package.json file containing project settings.
 *
 * @author Chris Malley (PixelZoom, Inc.)
 */
module.exports = function( grunt ) {
  function trimWhitespace( str ) {
    return str.replace( /^\s\s*/, '' ).replace( /\s\s*$/, '' );
  }

  function padString( str, n ) {
    while ( str.length < n ) {
      str += ' ';
    }
    return str;
  }

  function loadFileAsDataURI( filename ) {
    var mimeType = {
      'png': 'image/png',
      'svg': 'image/svg+xml',
      'jpg': 'image/jpeg',
      'mp3': 'audio/mpeg',
      'm4a': 'audio/mp4',
      'ogg': 'audio/ogg',
      'oga': 'audio/ogg',
      'bma': 'audio/webm', // webma is the full extension
      'wav': 'audio/wav'
    }[filename.slice( -3 )];
    assert( mimeType, 'Unknown mime type for filename: ' + filename );

    return 'data:' + mimeType + ';base64,' + Buffer( fs.readFileSync( filename ) ).toString( 'base64' );
  }

  function stringReplace( str, substring, replacement ) {
    var idx = str.indexOf( substring );
    if ( str.indexOf( substring ) !== -1 ) {
      return str.slice( 0, idx ) + replacement + str.slice( idx + substring.length );
    }
    else {
      return str;
    }
  }

  assert( fs.existsSync( 'package.json' ), 'We need to be in a sim directory with package.json' );

  var pkg = grunt.file.readJSON( 'package.json' );

  // TODO: eek, this is scary! we are importing from the sim dir. ideally we should just have uglify-js installed once in chipper?
  var uglify = require( '../../' + pkg.name + '/node_modules/uglify-js' );
  var requirejs = require( '../../' + pkg.name + '/node_modules/requirejs' ); // TODO: not currently used, figure out how to include almond correctly?

  var preloadMapFilename = 'preload.js.map';

  // Project configuration.
  grunt.initConfig(
    {
      // Read in the project settings from the package.json file into the pkg property.
      // This allows us to refer to project settings from within this config file.
      pkg: pkg,

      // configure the RequireJS plugin
      requirejs: {

        // builds the minified script
        build: {
          options: {
            almond: true,
            mainConfigFile: 'js/<%= pkg.name %>-config.js',
            out: 'build/<%= pkg.name %>.min.js',
            name: '<%= pkg.name %>-config',
            optimize: 'uglify2',
            wrap: true,
            generateSourceMaps: true,
            preserveLicenseComments: false,
            uglify2: {
              output: {
                inline_script: true // escape </script
              },
              compress: {
                global_defs: {
                  // scenery assertions
                  sceneryAssert: false,
                  sceneryAssertExtra: false,
                  // scenery logging
                  sceneryLayerLog: false,
                  sceneryEventLog: false,
                  sceneryAccessibilityLog: false
                },
<<<<<<< HEAD
                compress: {
                  global_defs: {
                    // scenery assertions
                    sceneryAssert: false,
                    sceneryAssertExtra: false,
                    // scenery logging
                    sceneryLayerLog: false,
                    sceneryEventLog: false,
                    sceneryAccessibilityLog: false,
                    phetAllocation: false
                  },
                  dead_code: true
                }
=======
                dead_code: true
>>>>>>> 36b04a1d
              }
            }
          }
        }
      },

      // configure the JSHint plugin
      jshint: {
        // source files that are specific to this simulation
        simFiles: [ 'js/**/*.js' ],
        // source files for common-code dependencies
        commonFiles: [
          '../assert/js/**/*.js',
          '../dot/js/**/*.js',
          '../joist/js/**/*.js',
          '../kite/js/**/*.js',
          '../phet-core/js/**/*.js',
          '../phetcommon/js/**/*.js',
          '../scenery/js/**/*.js',
          '../scenery-phet/js/**/*.js',
          '../sun/js/**/*.js'
        ],
        // reference external JSHint options in jshint-options.js
        options: require( './jshint-options' )
      }
    } );

  // Default task ('grunt')
  grunt.registerTask( 'default', [ 'lint-sim', 'lint-common', 'build' ] );

  // Other tasks ('grunt taskName')
  grunt.registerTask( 'lint-sim', [ 'jshint:simFiles' ] );
  grunt.registerTask( 'lint-common', [ 'jshint:commonFiles' ] );
  grunt.registerTask( 'build', [ 'simBeforeRequirejs', 'requirejs:build', 'simAfterRequirejs' ] );

  // creates a performance snapshot for profiling changes
  grunt.registerTask( 'simBeforeRequirejs', 'Description', function() {
    grunt.log.writeln( 'Building simulation: ' + pkg.name + ' ' + pkg.version );

    assert( pkg.name, 'name required in package.json' );
    assert( pkg.version, 'version required in package.json' );
    assert( pkg.phetLibs, 'phetLibs required in package.json' );
    assert( pkg.preload, 'preload required in package.json' );

    if ( fs.existsSync( 'build' ) ) {
      grunt.log.writeln( 'Cleaning build directory' );
      grunt.file.delete( 'build' );
    }
    grunt.file.mkdir( 'build' );

    // grunt.log.writeln( 'Running Require.js optimizer' );
    // requirejs.optimize( {
    //   almond: true,
    //   mainConfigFile: 'js/' + pkg.name + '-config.js',
    //   out: 'build/' + pkg.name + '.min.js',
    //   name: pkg.name + '-config',
    //   optimize: 'uglify2',
    //   wrap: true,
    //   generateSourceMaps: true,
    //   preserveLicenseComments: false,
    //   uglify2: {
    //     output: {
    //       inline_script: true // escape </script
    //     },
    //     compress: {
    //       global_defs: {
    //         // scenery assertions
    //         sceneryAssert: false,
    //         sceneryAssertExtra: false,
    //         // scenery logging
    //         sceneryLayerLog: false,
    //         sceneryEventLog: false,
    //         sceneryAccessibilityLog: false
    //       },
    //       dead_code: true
    //     }
    //   }
    // }, function( response ) {
    // }
  } );

  grunt.registerTask( 'simAfterRequirejs', 'Description', function() {
    var done = this.async();

    grunt.log.writeln( 'Minifying preload scripts' );
    var preloadResult = uglify.minify( pkg.preload.split( ' ' ), {
      outSourceMap: preloadMapFilename,
      output: {
        inline_script: true // escape </script
      },
      compress: {
        // here for now, for when we want to include options for the preloaded code
        global_defs: {}
      }
    } );

    var preloadJS = preloadResult.code; // minified output
    var preloadMap = preloadResult.map; // map for minified output, use preloadMapFilename

    grunt.log.writeln( 'Copying preload source map' );
    grunt.file.write( 'build/' + preloadMapFilename, preloadMap );

    grunt.log.writeln( 'Copying changes.txt' );
    if ( fs.existsSync( 'changes.txt' ) ) {
      grunt.file.copy( 'changes.txt', 'build/changes.txt' );
    }
    else {
      grunt.log.error( 'WARNING: no changes.txt' );
    }

    // we ignore resourceDirs here, deprecated!

    var dependencies = pkg.phetLibs.split( ' ' );
    dependencies.push( 'chipper' );

    var dependencyInfo = {};

    // git --git-dir ../scenery/.git rev-parse HEAD                 -- sha
    // git --git-dir ../scenery/.git rev-parse --abbrev-ref HEAD    -- branch
    function nextDependency() {
      if ( dependencies.length ) {
        var dependency = dependencies.pop();

        // get the SHA
        child_process.exec( 'git --git-dir ../' + dependency + '/.git rev-parse HEAD', function( error, stdout, stderr ) {
          assert( !error, error ? ( 'ERROR on git SHA attempt: code: ' + error.code + ', signal: ' + error.signal + ' with stderr:\n' + stderr ) : 'An error without an error? not good' );

          var sha = trimWhitespace( stdout );

          // get the branch
          child_process.exec( 'git --git-dir ../' + dependency + '/.git rev-parse --abbrev-ref HEAD', function( error, stdout, stderr ) {
            assert( !error, error ? ( 'ERROR on git branch attempt: code: ' + error.code + ', signal: ' + error.signal + ' with stderr:\n' + stderr ) : 'An error without an error? not good' );

            var branch = trimWhitespace( stdout );

            grunt.log.writeln( padString( dependency, 20 ) + branch + ' ' + sha );
            dependencyInfo[dependency] = { sha: sha, branch: branch };


            nextDependency();
          } );
        } );
      }
      else {
        // now continue on with the process! CALLBACK SOUP FOR YOU!

        // TODO: finish!
        grunt.log.writeln( 'Writing dependencies.txt' );
        grunt.file.write( 'build/dependencies.txt', '# ' + pkg.name + ' ' + pkg.version + ' ' + (new Date().toString()) + '\n' +
                                                    JSON.stringify( dependencyInfo, null, 2 ) + '\n' );

        var splashDataURI = loadFileAsDataURI( '../joist/images/phet-logo-loading.svg' );
        var mainInlineJavascript = grunt.file.read( 'build/' + pkg.name + '.min.js' );

        var imageFiles = pkg.images.concat( [
          '../joist/images/phet-logo-loading.svg',
          '../joist/images/phet-logo-short.svg',
          '../joist/images/phet-logo-short.png'
        ] );
        var inlineImageHTML = "";
        while ( imageFiles.length ) {
          var imageFile = imageFiles.pop();
          grunt.log.writeln( 'Inserting image: ' + imageFile );

          var dataURI = loadFileAsDataURI( imageFile );
          // TODO: share this as a CSS class, helps file space if we have tons of images
          inlineImageHTML += '<img id="' + imageFile + '" style="visibility: hidden; overflow: hidden; position: absolute;" src="' + dataURI + '"/>';
        }
        var soundFiles = pkg.sounds || [];
        var inlineSoundHTML = "";
        while ( soundFiles.length ) {
          var soundFile = soundFiles.pop();
          grunt.log.writeln( 'Inserting sound: ' + soundFile );

          var dataURI = loadFileAsDataURI( soundFile );
          inlineSoundHTML += '<audio id="' + soundFile + '" src="' + dataURI + '"></audio>\n';
        }

        grunt.log.writeln( 'Constructing HTML from template' );
        var html = grunt.file.read( '../chipper/templates/sim.html' );
        html = stringReplace( html, 'SPLASH_SCREEN_DATA_URI', splashDataURI );
        html = stringReplace( html, 'PRELOAD_INLINE_JAVASCRIPT', preloadJS + '\n//# sourceMappingURL=preload.js.map' );
        html = stringReplace( html, 'MAIN_INLINE_JAVASCRIPT', mainInlineJavascript );
        html = stringReplace( html, 'SIM_INLINE_IMAGES', inlineImageHTML );
        html = stringReplace( html, 'SIM_INLINE_SOUNDS', inlineSoundHTML );

        grunt.log.writeln( 'Writing HTML' );
        grunt.file.write( 'build/' + pkg.name + '_en.html', html );

        grunt.log.writeln( 'Cleaning temporary files' );
        grunt.file.delete( 'build/' + pkg.name + '.min.js' );

        done();
      }
    }

    grunt.log.writeln( 'Scanning dependencies from:\n' + dependencies.toString() );
    nextDependency();
  } );

  // Load tasks from grunt plugins that have been installed locally using npm.
  // Put these in package.json and run 'npm install' before running grunt.
  grunt.loadNpmTasks( 'grunt-requirejs' );
  grunt.loadNpmTasks( 'grunt-contrib-jshint' );
};<|MERGE_RESOLUTION|>--- conflicted
+++ resolved
@@ -92,7 +92,6 @@
                   sceneryEventLog: false,
                   sceneryAccessibilityLog: false
                 },
-<<<<<<< HEAD
                 compress: {
                   global_defs: {
                     // scenery assertions
@@ -106,9 +105,6 @@
                   },
                   dead_code: true
                 }
-=======
-                dead_code: true
->>>>>>> 36b04a1d
               }
             }
           }
