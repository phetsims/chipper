# ESLint with PhET

## Overview

PhET uses [ESLint](https://eslint.org/) to statically analyze our code, solving several tasks:

- Find logical and syntax errors, eg misspelled variables.
- Ensure code conforms to PhET's style guideline, eg files must start with a copyright notice.
- Ensure code is formatted correctly, eg indentation is two spaces.
- Something else?
- Autofix as many of these issues as possible.

We use these tools at several stages of development:

- Automatically highlighting errors and formatting code in our IDEs as we code.
- Checking code during pre-commit hooks.
- In continuous integration tests in [aqua](https://github.com/phetsims/aqua).
- Elsewhere as well?

## Usage

For developers looking to ensure their changes pass ESLint, the typical entry point
is to run `grunt lint`. See `grunt lint --help` for options. If your code passes
`grunt lint`, then it is good to merge. You can add the `--format` option to
[WHEN SHOULD I ACTUALLY USE FORMAT? AS AN EXTERNAL DEV]

## Shared Configuration Files

This directory (`chipper/eslint`) contains most of the
[configuration for ESLint](https://eslint.org/docs/user-guide/configuring/).
ESLint uses cascading configuration, similar to CSS, so we can provide an inheritance
tree of configuration settings.

Here is a list of all the available configuration files and why to use them for a repo:

- `.eslintrc.js` is the base set of rules. You probably shouldn't use this directly, instead you should use one
  of the derived configurations below.
- `node_eslintrc.js` expands on the base rules and adds configuration only intended for Node.js code (i.e. `perennial`).
- `sim_eslintrc.js` expands on the base rules and adds configuration intended for code run in sims (think of this as es5 sim rules)
- `sim_es6_eslintrc.js` expands on the sim rules and adds configuration for sims that have no es5 in them (i.e. `wave-interference`)
- `format_eslintrc.js` contains additional rules used for enforcing code formatting. These are not required, they are just
  recommended.

So here is the hierarchy of chipper's config files. Indentation symbolized the "extends" relationship.

```
format_eslintrc.js
.eslintrc.js
  node_eslintrc.js
  sim_eslintrc.js
    sim_es6_eslintrc.js
```

PhET also uses some custom linting rules to detect PhET-specific errors, such as
ensuring that each file contains a copyright notice. These custom rules live
under the `./rules/` directory.

## Configuring a repo

Each PhET repo specifies which of the above configurations to use. This is
usually specified in the `eslintConfig` section of the repo's `package.json`.
Usually you should use the `extends` keyword to build upon one of the
above configurations. Linting rules specific to the repo can be declared
or modified here. For example see `scenery/package.json`.

If there is a sub-directory that requires specific configuration (or the repo
doesn't have a `package.json`, like `sherpa`), you can
create a file called `.eslintrc.js` in that directory, and specify the
necessary configuration there. For example see `chipper/test/eslintrc.js`.

Before creating a special configuration unique to one repo or sub-directory,
answer these questions:

- Why does this rule apply here but not everywhere?
- May it apply in other places soon, and thus I should just add it to a configuration in `chipper/eslint/`?
- Though it only applies here, is it easier to maintain if we just add it to a default configuration file?

<<<<<<< HEAD
## See Also
=======
In each repo's `package.json`, the key `eslintConfig` specifies the eslint config for the repo, and should extend one of 
the default config files here in `./chipper/eslint`, (described above). Additional rules specific to the directory (like 
whitelisted globals) can be specified here to. For example see `scenery/package.json`.
>>>>>>> 48ed905d

- For a discussion of how PhET decided to use ESLint for formatting, see
  https://github.com/phetsims/phet-info/issues/150

- While ESLint can be plugged into many IDEs to perform code formatting automatically, many
  PhET developers use other plugins in their IDEs. See https://github.com/phetsims/phet-info/tree/master/ide<|MERGE_RESOLUTION|>--- conflicted
+++ resolved
@@ -75,16 +75,11 @@
 - May it apply in other places soon, and thus I should just add it to a configuration in `chipper/eslint/`?
 - Though it only applies here, is it easier to maintain if we just add it to a default configuration file?
 
-<<<<<<< HEAD
 ## See Also
-=======
-In each repo's `package.json`, the key `eslintConfig` specifies the eslint config for the repo, and should extend one of 
-the default config files here in `./chipper/eslint`, (described above). Additional rules specific to the directory (like 
-whitelisted globals) can be specified here to. For example see `scenery/package.json`.
->>>>>>> 48ed905d
 
 - For a discussion of how PhET decided to use ESLint for formatting, see
   https://github.com/phetsims/phet-info/issues/150
 
 - While ESLint can be plugged into many IDEs to perform code formatting automatically, many
-  PhET developers use other plugins in their IDEs. See https://github.com/phetsims/phet-info/tree/master/ide+  PhET developers use other plugins 
+  their IDEs. See https://github.com/phetsims/phet-info/tree/master/ide