// Copyright 2015-2016, University of Colorado Boulder

/**
 * Initializes phet globals that are used by all simulations, including assertions and query-parameters.
 * See https://github.com/phetsims/phetcommon/issues/23
 * This file must be loaded before requirejs is started up, and this file cannot be loaded as an AMD module.
 * The easiest way to do this is via a <script> tag in your HTML file.
 *
 * PhET Simulations can be launched with query parameters which enable certain features.  To use a query parameter,
 * provide the full URL of the simulation and append a question mark (?) then the query parameter (and optionally its
 * value assignment).  For instance:
 * http://www.colorado.edu/physics/phet/dev/html/reactants-products-and-leftovers/1.0.0-dev.13/reactants-products-and-leftovers_en.html?dev
 *
 * Here is an example of a value assignment:
 * http://www.colorado.edu/physics/phet/dev/html/reactants-products-and-leftovers/1.0.0-dev.13/reactants-products-and-leftovers_en.html?webgl=false
 *
 * To use multiple query parameters, specify the question mark before the first query parameter, then ampersands (&)
 * between other query parameters.  Here is an example of multiple query parameters:
 * http://www.colorado.edu/physics/phet/dev/html/reactants-products-and-leftovers/1.0.0-dev.13/reactants-products-and-leftovers_en.html?dev&showPointerAreas&webgl=false
 *
 * For more on query parameters in general, see http://en.wikipedia.org/wiki/Query_string
 * For details on common-code query parameters, see QUERY_PARAMETERS_SCHEMA below.
 * For sim-specific query parameters (if there are any), see *QueryParameters.js in the simulation's repository.
 *
 * @author Sam Reid (PhET Interactive Simulations)
 * @author Jonathan Olson <jonathan.olson@colorado.edu>
 * @author Chris Malley (PixelZoom, Inc.)
 */
( function() {
  'use strict';

  // Schema that describes query parameters for PhET common code.
  // These query parameters are available via global phet.chipper.queryParameters.
  var QUERY_PARAMETERS_SCHEMA = {

    // Whether accessibility features are enabled or not.  Use this option to render the Parallel DOM for
    // keyboard navigation and screen reader based auditory descriptions.
    accessibility: { type: 'flag' },

    /**
     * Master volume control for the simulation (for Vibe sounds).
     * 1.0 is unity volume, 2.0 is double volume, etc.
     */
    audioVolume: {
      type: 'number',
      defaultValue: 1,
      isValidValue: function( value ) { return value >= 0; }
    },

    /**
     * specifies the brand that should be used in requirejs mode
     */
    brand: {
      type: 'string',
      defaultValue: 'adapted-from-phet',
      validValues: [ 'phet', 'phet-io', 'adapted-from-phet' ]
    },

    /**
     * When present, will trigger changes that are more similar to the build environment.
     * Right now, this includes computing higher-resolution mipmaps for the mipmap plugin.
     */
    buildCompatible: { type: 'flag' },

    /**
     * enables cache busting in requirejs mode.
     */
    cacheBuster: {
      type: 'boolean',
      defaultValue: true
    },

    /**
     * The color profile used at startup, relevant only for sims that support multiple color profiles.
     * Such sims are required to have a 'default' profile.  If a sim supports a 'project mode' then
     * it should also have a 'projector' profile.  Other profile names are not currently standardized.
     */
    colorProfile: {
      type: 'string',
      defaultValue: 'default'
    },

    /**
     * enables developer-only features, such as showing the layout bounds
     */
    dev: { type: 'flag' },

    /**
     * enables assertions
     */
    ea: { type: 'flag' },

    /**
     * Enables all assertions, as above but with more time-consuming checks
     */
    eall: { type: 'flag' },

    /**
     * Randomly sends mouse events to sim.
     */
    fuzzMouse: { type: 'flag' },

    /**
     * if fuzzMouse=true, this is the average number of mouse events to synthesize per frame.
     */
    fuzzRate: {
      type: 'number',
      defaultValue: 100,
      isValidValue: function( value ) { return value > 0; }
    },

    /**
     * Randomly sends keyboard events to the sim. Must have accessibility enabled.
     */
    fuzzBoard: { type: 'flag' },

    /**
     * When a simulation is run from the PhET iOS app, it should set this flag. It alters statistics that the sim sends
     * to Google Analytics and potentially other sources in the future.
     */
    'phet-app': { type: 'flag' },

    /**
     * When a simulation is run from the PhET Android app, it should set this flag. It alters statistics that the sim sends
     * to Google Analytics and potentially other sources in the future.
     */
    'phet-android-app': { type: 'flag' },

    /**
     * Launches the game-up-camera code which delivers images to requests in BrainPOP/Game Up/SnapThought
     */
    gameUp: { type: 'flag' },

    /**
     * Enables logging for game-up-camera, see gameUp
     */
    gameUpLogging: { type: 'flag' },

    /**
     * Indicates whether to include the home screen.
     * For multi-screen sims only, throws an assertion error if supplied for a single-screen sim.
     * For external use.
     */
    homeScreen: {
      type: 'boolean',
      defaultValue: true
    },

    /**
     * Specifies the initial screen that will be visible when the sim starts.
     * See screens query parameter for screen numbering.
     * The value is one of the values in the screens array, not an index into the screens array.
     * For example ?screens=1,3&initialScreen=3, not ?screens=1,3&initialScreen=2.
     * For multi-screen sims only, throws an assertion error if applied in a single-screen sims.
     * For external use.
     */
    initialScreen: {
      type: 'number',
      defaultValue: 0 // the home screen
    },

    /**
     * Enables support for Legends of Learning platform, including broadcasting 'init' and responding to pause/resume.
     */
    legendsOfLearning: { type: 'flag' },

    /**
     * test with a specific locale
     */
    locale: {
      type: 'string',
      defaultValue: 'en'
    },

    /*
     * Enables basic logging to the console.
     * Usage in code: phet.log && phet.log( 'your message' );
     */
    log: { type: 'flag' },

    /**
     * plays event logging back from the server, provide an optional name for the session
     */
    playbackInputEventLog: { type: 'flag' },

    /**
     * If true, puts the simulation in a special mode where it will wait for manual control of the sim playback.
     */
    playbackMode: {
      type: 'boolean',
      defaultValue: false
    },

    /**
     * Controls whether the preserveDrawingBuffer:true is set on WebGL Canvases. This allows canvas.toDataURL() to work
     * (used for certain methods that require screenshot generation using foreign object rasterization, etc.).
     * Generally reduces WebGL performance, so it should not always be on (thus the query parameter).
     */
    preserveDrawingBuffer: { type: 'flag' },

    /**
     * Fires a post-message when the sim is about to change to another URL
     */
    postMessageOnBeforeUnload: { type: 'flag' },

    /**
     * passes errors to test-sims
     */
    postMessageOnError: { type: 'flag' },

    /**
     * triggers a post-message that fires when the sim finishes loading, currently used by aqua test-sims
     */
    postMessageOnLoad: { type: 'flag' },

    /**
     * triggers a post-message that fires when the simulation is ready to start.
     */
    postMessageOnReady: { type: 'flag' },

    /**
     * shows profiling information for the sim
     */
    profiler: { type: 'flag' },

    /**
     * adds a menu item that will open a window with a QR code with the URL of the simulation
     */
    qrCode: { type: 'flag' },

    /**
     * Random seed in the preload code that can be used to make sure playback simulations use the same seed (and thus
     * the simulation state, given the input events and frames, can be exactly reproduced)
     * See Random.js
     */
    randomSeed: {
      type: 'number',
      defaultValue: Math.random()
    },

    /**
     * enables input event logging, provide an optional name for the session, log is available via PhET menu
     */
    recordInputEventLog: { type: 'flag' },

    /**
     * Specify a renderer for the Sim's rootNode to use.
     */
    rootRenderer: {
      type: 'string',
      defaultValue: null,
      validValues: [ null, 'canvas', 'svg', 'dom', 'webgl' ] // see Node.setRenderer
    },

    /**
     * Array of one or more logs to enable in scenery 0.2+, delimited with commas.
     * For example: ?sceneryLog=Display,Drawable,WebGLBlock results in [ 'Display', 'Drawable', 'WebGLBlock' ]
     */
    sceneryLog: {
      type: 'array',
      elementSchema: {
        type: 'string'
      },
      defaultValue: null
    },

    /**
     * Scenery logs will be output to a string instead of the window
     */
    sceneryStringLog: { type: 'flag' },

    /**
     * Specifies the set of screens that appear in the sim, and their order.
     * Uses 1-based (not zero-based) and "," delimited string such as "1,3,4" to get the 1st, 3rd and 4th screen.
     * For external use.
     */
    screens: {
      type: 'array',
      elementSchema: {
        type: 'number'
      },
      defaultValue: null,
      isValidValue: function( value ) {

        // screen indices cannot be duplicated
        return value === null || ( value.length === _.uniq( value ).length );
      }
    },

    /**
     * Displays an overlay of the current bounds of each CanvasNode
     */
    showCanvasNodeBounds: { type: 'flag' },

    /**
     * Displays an overlay of the current bounds of each scenery.FittedBlock
     */
    showFittedBlockBounds: { type: 'flag' },

    /**
     * Shows pointer areas as dashed lines. touchAreas are red, mouseAreas are blue.
     */
    showPointerAreas: { type: 'flag' },

    /**
     * Displays a semi-transparent cursor indicator for the location of each active pointer on the screen.
     */
    showPointers: { type: 'flag' },

    /**
     * Shows the visible bounds in ScreenView.js, for debugging the layout outside of the "dev" bounds
     */
    showVisibleBounds: { type: 'flag' },

    /**
     * Override translated strings.
     * The value is encoded JSON of the form { "namespace.key":"value", "namespace.key":"value", ... }
     * Example: { "PH_SCALE/logarithmic":"foo", "PH_SCALE/linear":"bar" }
     * Encode the JSON in a browser console using: encodeURIComponent( JSON.stringify( value ) )
     */
    strings: {
      type: 'string',
      defaultValue: null
    },

    /**
     * Sets a string used for various i18n test.  The values are:
     *
     * double: duplicates all of the translated strings which will allow to see (a) if all strings
     *   are translated and (b) whether the layout can accommodate longer strings from other languages.
     *   Note this is a heuristic rule that does not cover all cases.
     *
     * long: an exceptionally long string will be substituted for all strings. Use this to test for layout problems.
     *
     * rtl: a string that tests RTL (right-to-left) capabilities will be substituted for all strings
     *
     * xss: tests for security issues related to https://github.com/phetsims/special-ops/issues/18,
     *   and running a sim should NOT redirect to another page. Preferably should be used for built versions or
     *   other versions where assertions are not enabled.
     *
     * none|null: the normal translated string will be shown
     *
     * {string}: if any other string provided, that string will be substituted everywhere. This facilitates testing
     *   specific cases, like whether the word 'vitesse' would substitute for 'speed' well.  Also, using "/u20" it
     *   will show whitespace for all of the strings, making it easy to identify non-translated strings.
     */
    stringTest: {
      type: 'string',
      defaultValue: null
    },

    /**
     * Enables WebGL rendering. See https://github.com/phetsims/scenery/issues/289
     */
    webgl: {
      type: 'boolean',
      defaultValue: true
    }
  };

  // Initialize query parameters, see docs above
  ( function() {

    // Create the attachment point for all PhET globals
    window.phet = window.phet || {};
    window.phet.chipper = window.phet.chipper || {};

    // Read query parameters
    window.phet.chipper.queryParameters = QueryStringMachine.getAll( QUERY_PARAMETERS_SCHEMA );

    // Add a log function that displays messages to the console.
    if ( window.phet.chipper.queryParameters.log ) {
      window.phet.log = function( message ) {
        console.log( '%c' + message, 'color: #009900' ); // green
      };
    }

    /**
     * Gets the cache buster args based on the provided query parameters.  By default it is:
     * ?bust=<number>
     * But this can be omitted if ?cacheBuster=false is provided
     * See https://github.com/phetsims/joist/issues/196
     * @returns {string}
     */
    window.phet.chipper.getCacheBusterArgs = function() {
      return phet.chipper.queryParameters.cacheBuster ? ( 'bust=' + Date.now() ) : '';
    };

    /**
     * Gets the name of brand to use, which determines which logo to show in the navbar as well as what options
     * to show in the PhET menu and what text to show in the About dialog.
     * See https://github.com/phetsims/brand/issues/11
     * @returns {string}
     */
    window.phet.chipper.brand = window.phet.chipper.brand || phet.chipper.queryParameters.brand || 'adapted-from-phet';

    /**
     * Maps an input string to a final string, accommodating tricks like doubleStrings.
     * This function is used to modify all strings in a sim when the stringTest query parameter is used.
     * The stringTest query parameter and its options are documented in the query parameter docs above.
     * It is used in string.js and sim.html.
     * @param string - the string to be mapped
     * @param stringTest - the value of the stringTest query parameter
     * @returns {string}
     */
    window.phet.chipper.mapString = function( string, stringTest ) {
      return stringTest === null ? string :
             stringTest === 'double' ? string + ':' + string :
             stringTest === 'long' ? '12345678901234567890123456789012345678901234567890' :
             stringTest === 'rtl' ? '\u202b\u062a\u0633\u062a (\u0632\u0628\u0627\u0646)\u202c' :
             stringTest === 'xss' ? string + '<img src="data:image/png;base64,iVBORw0KGgoAAAANSUhEUgAAAAEAAAABCAYAAAAfFcSJAAAADUlEQVQIW2NkYGD4DwABCQEBtxmN7wAAAABJRU5ErkJggg==" onload="window.location.href=atob(\'aHR0cHM6Ly93d3cueW91dHViZS5jb20vd2F0Y2g/dj1kUXc0dzlXZ1hjUQ==\')" />' :
             stringTest === 'none' ? string :

               //In the fallback case, supply whatever string was given in the query parameter value
             stringTest;
    };

    // If locale was provided as a query parameter, then change the locale used by Google Analytics.
    if ( QueryStringMachine.containsKey( 'locale' ) ) {
      window.phet.chipper.locale = phet.chipper.queryParameters.locale;
    }
  }() );

  /** Create a random seed in the preload code that can be used to make sure playback simulations use the same seed
   * See `Random.js`
   * @public (writable by phet-io) can be overwritten for replicable playback in phet-io.
   * @type {number}
   */
  window.phet.chipper.randomSeed = phet.chipper.queryParameters.randomSeed;

  /**
   * Global flag that dictates if accessibility is enabled for the simulation
   * @public (writable by joist) can be overwritten in the constructor of Sim.js
   * @type {boolean}
   */
  window.phet.chipper.a11yEnabled = phet.chipper.queryParameters.accessibility;

  /**
   * Utility function to pause synchronously for the given number of milliseconds.
   * @param {number} millis - amount of time to pause synchronously
   */
  function sleep( millis ) {
    var date = new Date();
    var curDate;
    do {
      curDate = new Date();
    } while ( curDate - date < millis );
  }

  /*
   * These are used to make sure our sims still behave properly with an artificially higher load (so we can test what happens
   * at 30fps, 5fps, etc). There tend to be bugs that only happen on less-powerful devices, and these functions facilitate
   * testing a sim for robustness, and allowing others to reproduce slow-behavior bugs.
   */
  window.phet.chipper.makeEverythingSlow = function() {
    window.setInterval( function() { sleep( 64 ); }, 16 );
  };
  window.phet.chipper.makeRandomSlowness = function() {
    window.setInterval( function() { sleep( Math.ceil( 100 + Math.random() * 200 ) ); }, Math.ceil( 100 + Math.random() * 200 ) );
  };

  /**
   * Enables or disables assertions in common libraries using query parameters.
   * There are two types of assertions: basic and slow. Enabling slow assertions will adversely impact performance.
   * 'ea' enables basic assertions, 'eall' enables basic and slow assertions.
   * Must be run before RequireJS, and assumes that assert.js and query-parameters.js has been run.
   */
  ( function() {

    // TODO: separate this logic out into a more common area?
    var isProduction = $( 'meta[name=phet-sim-level]' ).attr( 'content' ) === 'production';

    var enableAllAssertions = !isProduction && phet.chipper.queryParameters.eall; // enables all assertions (basic and slow)
<<<<<<< HEAD
    var enableBasicAssertions = enableAllAssertions || ( !isProduction && phet.chipper.queryParameters.ea );  // enables basic assertions
=======
    var enableBasicAssertions = enableAllAssertions || ( !isProduction && phet.chipper.queryParameters.ea ) || phet.chipper.isDebugBuild;  // enables basic assertions
>>>>>>> e31f00a8

    if ( enableBasicAssertions ) {
      window.assertions.enableAssert();
    }
    if ( enableAllAssertions ) {
      window.assertions.enableAssertSlow();
    }

    // Communicate sim errors to joist/tests/test-sims.html
    if ( phet.chipper.queryParameters.postMessageOnError ) {
      window.addEventListener( 'error', function( a ) {
        var message = '';
        var stack = '';
        if ( a && a.message ) {
          message = a.message;
        }
        if ( a && a.error && a.error.stack ) {
          stack = a.error.stack;
        }
        window.parent && window.parent.postMessage( JSON.stringify( {
          type: 'error',
          url: window.location.href,
          message: message,
          stack: stack
        } ), '*' );
      } );
    }

    if ( phet.chipper.queryParameters.postMessageOnBeforeUnload ) {
      window.addEventListener( 'beforeunload', function( e ) {
        window.parent && window.parent.postMessage( JSON.stringify( {
          type: 'beforeUnload'
        } ), '*' );
      } );
    }
  }() );
}() );<|MERGE_RESOLUTION|>--- conflicted
+++ resolved
@@ -471,11 +471,7 @@
     var isProduction = $( 'meta[name=phet-sim-level]' ).attr( 'content' ) === 'production';
 
     var enableAllAssertions = !isProduction && phet.chipper.queryParameters.eall; // enables all assertions (basic and slow)
-<<<<<<< HEAD
-    var enableBasicAssertions = enableAllAssertions || ( !isProduction && phet.chipper.queryParameters.ea );  // enables basic assertions
-=======
     var enableBasicAssertions = enableAllAssertions || ( !isProduction && phet.chipper.queryParameters.ea ) || phet.chipper.isDebugBuild;  // enables basic assertions
->>>>>>> e31f00a8
 
     if ( enableBasicAssertions ) {
       window.assertions.enableAssert();
