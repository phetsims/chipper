--- conflicted
+++ resolved
@@ -230,13 +230,8 @@
         sendResponse( res, 404, 'text/plain', 'File not found.' );
         return;
       }
-<<<<<<< HEAD
-      if ( filePath.endsWith( '-main.ts' ) ) {
+      if ( filePath.endsWith( '-main.ts' ) || filePath.endsWith( '-tests.ts' ) ) {
         bundleTS( filePath, res, pathname );
-=======
-      if ( filePath.endsWith( '-main.ts' ) || filePath.endsWith( '-tests.ts' ) ) {
-        bundleTS( filePath, res );
->>>>>>> 5a26cf7e
       }
       else {
         transpileTS( tsData.toString(), filePath, res, pathname );
@@ -263,13 +258,8 @@
             sendResponse( res, 404, 'text/plain', 'File not found.' );
             return;
           }
-<<<<<<< HEAD
-          if ( tsFilePath.endsWith( '-main.ts' ) ) {
+          if ( tsFilePath.endsWith( '-main.ts' ) || tsFilePath.endsWith( '-tests.ts' ) ) {
             bundleTS( tsFilePath, res, pathname );
-=======
-          if ( tsFilePath.endsWith( '-main.ts' ) || tsFilePath.endsWith( '-tests.ts' ) ) {
-            bundleTS( tsFilePath, res );
->>>>>>> 5a26cf7e
           }
           else {
             transpileTS( tsData.toString(), tsFilePath, res, pathname );
