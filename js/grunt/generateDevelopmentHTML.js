// Copyright 2015, University of Colorado Boulder

/**
 * Generates the top-level main HTML file for simulations (or runnables), using the current brand's splash and preloads
 * that should be the same as the build-time preloads (minus Google Analytics).
 *
 * See https://github.com/phetsims/chipper/issues/63
 *
 * @author Jonathan Olson <jonathan.olson@colorado.edu>
 */
/* eslint-env node */
'use strict';

// modules
<<<<<<< HEAD
var ChipperStringUtils = require( '../../../chipper/js/common/ChipperStringUtils' );
var _ = require( '../../../sherpa/lib/lodash-4.17.4.min' ); // eslint-disable-line require-statement-match

/**
 * @param {Object} grunt - The grunt runtime object
 * @param {Object} buildConfig - see getBuildConfig.js
 * @param {Object} [options]
 */
module.exports = function( grunt, buildConfig, options ) {

  options = _.extend( {
    stylesheets: '',
    bodystyle: 'style="background-color:black;"',
    outputFile: buildConfig.name + '_en.html',
    bodystart: '',
    addedPreloads: [], // none to add
    stripPreload: null, // none to add
    qualifier: ''
  }, options );
=======
const _ = require( 'lodash' ); // eslint-disable-line require-statement-match
const ChipperStringUtils = require( '../common/ChipperStringUtils' );
const getPreloads = require( './getPreloads' );
const grunt = require( 'grunt' );

/**
 * @param {string} repo
 * @param {Object} [options]
 */
module.exports = function( repo, options ) {
>>>>>>> e31f00a8

  const {
    stylesheets = '',
    bodystyle = 'style="background-color:black;"',
    outputFile = `../${repo}/${repo}_en.html`,
    bodystart = '',
    addedPreloads = [], // none to add
    stripPreloads = [], // none to add
    qualifier = ''
  } = options || {};

  const brand = 'phet';

<<<<<<< HEAD
  var normalPreload = buildConfig.preload.filter( notGA );
  options.addedPreloads.forEach( function( addedPreload ) {
    normalPreload.push( addedPreload );
  } );

  if ( options.stripPreload ) {
    var index = normalPreload.indexOf( options.stripPreload );
    if ( index === -1 ) { throw new Error( 'preload not found: ' + options.stripPreload );}
    normalPreload.splice( index, 1 );
  }
=======
  const splashURL = `../brand/${brand}/images/splash.svg`;
  var html = grunt.file.read( '../chipper/templates/sim-development.html' ); // the template file
>>>>>>> e31f00a8

  // Formatting is very specific to the template file. Each preload is placed on separate line,
  // with an indentation that is specific indentation to the template. See chipper#462
  function stringifyArray( arr ) {
    return '[\n' +
           arr.map( function( string ) {
             return '      \'' + string.replace( /'/g, '\\\'' ) + '\'';
           } ).join( ', \n' ) +
           '\n    ]';
  }

  function isPreloadExcluded( preload ) {
    return preload.includes( 'google-analytics' ) || stripPreloads.includes( preload );
  }

  const preloads = getPreloads( repo, brand ).filter( preload => {
    return !isPreloadExcluded( preload );
  } ).concat( addedPreloads );
  const phetioPreloads = getPreloads( repo, 'phet-io' ).filter( preload => {
    return !isPreloadExcluded( preload ) && !_.includes( preloads, preload );
  } );

  // Replace placeholders in the template.
<<<<<<< HEAD
  html = ChipperStringUtils.replaceAll( html, '{{BODYSTYLE}}', options.bodystyle );
  html = ChipperStringUtils.replaceAll( html, '{{BODYSTART}}', options.bodystart );
  html = ChipperStringUtils.replaceAll( html, '{{STYLESHEETS}}', options.stylesheets );
  html = ChipperStringUtils.replaceAll( html, '{{REPOSITORY}}', repositoryName );
  html = ChipperStringUtils.replaceAll( html, '{{QUALIFIER}}', options.qualifier );
  html = ChipperStringUtils.replaceAll( html, '{{BRAND}}', buildConfig.brand );
=======
  html = ChipperStringUtils.replaceAll( html, '{{BODYSTYLE}}', bodystyle );
  html = ChipperStringUtils.replaceAll( html, '{{BODYSTART}}', bodystart );
  html = ChipperStringUtils.replaceAll( html, '{{STYLESHEETS}}', stylesheets );
  html = ChipperStringUtils.replaceAll( html, '{{REPOSITORY}}', repo );
  html = ChipperStringUtils.replaceAll( html, '{{QUALIFIER}}', qualifier );
  html = ChipperStringUtils.replaceAll( html, '{{BRAND}}', brand );
>>>>>>> e31f00a8
  html = ChipperStringUtils.replaceAll( html, '{{SPLASH_URL}}', splashURL );
  html = ChipperStringUtils.replaceAll( html, '{{PHETIO_PRELOADS}}', stringifyArray( phetioPreloads ) );
  html = ChipperStringUtils.replaceAll( html, '{{PRELOADS}}', stringifyArray( preloads ) );

  // Use the repository name for the browser window title, because getting the sim's title
  // requires running the string plugin in build mode, which is too heavy-weight for this task.
  // See https://github.com/phetsims/chipper/issues/510
  html = ChipperStringUtils.replaceAll( html, '{{BROWSER_WINDOW_TITLE}}', repo );

  // Write to the repository's root directory.
<<<<<<< HEAD
  grunt.file.write( options.outputFile, html );
=======
  grunt.file.write( outputFile, html );
>>>>>>> e31f00a8
};<|MERGE_RESOLUTION|>--- conflicted
+++ resolved
@@ -12,27 +12,6 @@
 'use strict';
 
 // modules
-<<<<<<< HEAD
-var ChipperStringUtils = require( '../../../chipper/js/common/ChipperStringUtils' );
-var _ = require( '../../../sherpa/lib/lodash-4.17.4.min' ); // eslint-disable-line require-statement-match
-
-/**
- * @param {Object} grunt - The grunt runtime object
- * @param {Object} buildConfig - see getBuildConfig.js
- * @param {Object} [options]
- */
-module.exports = function( grunt, buildConfig, options ) {
-
-  options = _.extend( {
-    stylesheets: '',
-    bodystyle: 'style="background-color:black;"',
-    outputFile: buildConfig.name + '_en.html',
-    bodystart: '',
-    addedPreloads: [], // none to add
-    stripPreload: null, // none to add
-    qualifier: ''
-  }, options );
-=======
 const _ = require( 'lodash' ); // eslint-disable-line require-statement-match
 const ChipperStringUtils = require( '../common/ChipperStringUtils' );
 const getPreloads = require( './getPreloads' );
@@ -43,7 +22,6 @@
  * @param {Object} [options]
  */
 module.exports = function( repo, options ) {
->>>>>>> e31f00a8
 
   const {
     stylesheets = '',
@@ -57,21 +35,8 @@
 
   const brand = 'phet';
 
-<<<<<<< HEAD
-  var normalPreload = buildConfig.preload.filter( notGA );
-  options.addedPreloads.forEach( function( addedPreload ) {
-    normalPreload.push( addedPreload );
-  } );
-
-  if ( options.stripPreload ) {
-    var index = normalPreload.indexOf( options.stripPreload );
-    if ( index === -1 ) { throw new Error( 'preload not found: ' + options.stripPreload );}
-    normalPreload.splice( index, 1 );
-  }
-=======
   const splashURL = `../brand/${brand}/images/splash.svg`;
   var html = grunt.file.read( '../chipper/templates/sim-development.html' ); // the template file
->>>>>>> e31f00a8
 
   // Formatting is very specific to the template file. Each preload is placed on separate line,
   // with an indentation that is specific indentation to the template. See chipper#462
@@ -95,21 +60,12 @@
   } );
 
   // Replace placeholders in the template.
-<<<<<<< HEAD
-  html = ChipperStringUtils.replaceAll( html, '{{BODYSTYLE}}', options.bodystyle );
-  html = ChipperStringUtils.replaceAll( html, '{{BODYSTART}}', options.bodystart );
-  html = ChipperStringUtils.replaceAll( html, '{{STYLESHEETS}}', options.stylesheets );
-  html = ChipperStringUtils.replaceAll( html, '{{REPOSITORY}}', repositoryName );
-  html = ChipperStringUtils.replaceAll( html, '{{QUALIFIER}}', options.qualifier );
-  html = ChipperStringUtils.replaceAll( html, '{{BRAND}}', buildConfig.brand );
-=======
   html = ChipperStringUtils.replaceAll( html, '{{BODYSTYLE}}', bodystyle );
   html = ChipperStringUtils.replaceAll( html, '{{BODYSTART}}', bodystart );
   html = ChipperStringUtils.replaceAll( html, '{{STYLESHEETS}}', stylesheets );
   html = ChipperStringUtils.replaceAll( html, '{{REPOSITORY}}', repo );
   html = ChipperStringUtils.replaceAll( html, '{{QUALIFIER}}', qualifier );
   html = ChipperStringUtils.replaceAll( html, '{{BRAND}}', brand );
->>>>>>> e31f00a8
   html = ChipperStringUtils.replaceAll( html, '{{SPLASH_URL}}', splashURL );
   html = ChipperStringUtils.replaceAll( html, '{{PHETIO_PRELOADS}}', stringifyArray( phetioPreloads ) );
   html = ChipperStringUtils.replaceAll( html, '{{PRELOADS}}', stringifyArray( preloads ) );
@@ -120,9 +76,5 @@
   html = ChipperStringUtils.replaceAll( html, '{{BROWSER_WINDOW_TITLE}}', repo );
 
   // Write to the repository's root directory.
-<<<<<<< HEAD
-  grunt.file.write( options.outputFile, html );
-=======
   grunt.file.write( outputFile, html );
->>>>>>> e31f00a8
 };