// Copyright 2013-2015, University of Colorado Boulder

/**
 * Grunt configuration file for PhET projects.
 *
 * @author Jonathan Olson <jonathan.olson@colorado.edu>
 */
/* eslint-env node */
'use strict';

const assert = require( 'assert' );
const buildRunnable = require( './buildRunnable' );
const buildStandalone = require( './buildStandalone' );
const buildWrapper = require( './phet-io/buildWrapper' );
const child_process = require( 'child_process' );
const ChipperConstants = require( '../common/ChipperConstants' );
const chipperGlobals = require( './chipperGlobals' );
const commitsSince = require( './commitsSince' );
const findDuplicates = require( './findDuplicates' );
const fs = require( 'fs' );
const generateA11yViewHTML = require( './generateA11yViewHTML' );
const generateConfig = require( './generateConfig' );
const generateCoverage = require( './generateCoverage' );
const generateDevelopmentColorsHTML = require( './generateDevelopmentColorsHTML' );
const generateDevelopmentHTML = require( './generateDevelopmentHTML' );
const generateREADME = require( './generateREADME' );
const getPhetLibs = require( './getPhetLibs' );
const lint = require( './lint' );
const reportMedia = require( './reportMedia' );
const reportThirdParty = require( './reportThirdParty' );
const updateCopyrightDates = require( './updateCopyrightDates' );

module.exports = function( grunt ) {
  const packageObject = grunt.file.readJSON( 'package.json' );

  // Handle the lack of build.json
  var buildLocal;
  try {
    buildLocal = grunt.file.readJSON( process.env.HOME + '/.phet/build-local.json' );
  }
  catch( e ) {
    buildLocal = {};
  }

  const repo = grunt.option( 'repo' ) || packageObject.name;

  chipperGlobals.initialize();

  /**
   * Wraps a promise's completion with grunt's asynchronous handling, with added helpful failure messages (including stack traces, regardless of whether --stack was provided).
   * @public
   *
   * @param {Promise} promise
   */
  async function wrap( promise ) {
    const done = grunt.task.current.async();

    try {
      await promise;
    }
    catch( e ) {
      if ( e.stack ) {
        grunt.fail.fatal( `Perennial task failed:\n${e.stack}\nFull Error details:\n${JSON.stringify( e, null, 2 )}` );
      }
      else if ( typeof e === 'string' ) {
        grunt.fail.fatal( `Perennial task failed: ${e}` );
      }
      else {
        grunt.fail.fatal( `Perennial task failed with unknown error: ${JSON.stringify( e, null, 2 )}` );
      }
    }

    done();
  }

  /**
   * Wraps an async function for a grunt task. Will run the async function when the task should be executed. Will properly handle grunt's async handling, and provides improved
   * error reporting.
   * @public
   *
   * @param {async function} asyncTaskFunction
   */
  function wrapTask( asyncTaskFunction ) {
    return () => {
      wrap( asyncTaskFunction() );
    };
  }

  grunt.registerTask( 'default', 'Builds the repository', ( grunt.option( 'lint' ) === false ? [] : [ 'lint-all' ] ).concat( [ 'clean', 'build' ] ) );

  grunt.registerTask( 'clean',
    'Erases the build/ directory and all its contents, and recreates the build/ directory',
    wrapTask( async () => {
      var buildDirectory = `../${repo}/build`;
      if ( grunt.file.exists( buildDirectory ) ) {
        grunt.file.delete( buildDirectory );
      }
      grunt.file.mkdir( buildDirectory );
    } ) );

  grunt.registerTask( 'build',
    'Builds the repository. Depending on the repository type (runnable/wrapper/standalone), the result may vary.\n' +
    '--uglify=false - Disables uglification, so the built file will include (essentially) concatenated source files.\n' +
    '--mangle=false - During uglification, it will not "mangle" variable names (where they get renamed to short constants to reduce file size.\n' +
    'Runnable build options:\n' +
    '--instrument - Builds a runnable with code coverage tooling inside. See phet-info/docs/code-coverage.md for more information\n' +
    '--brands={{BRANDS} - Can be * (build all supported brands), or a comma-separated list of brand names. Will fall back to using\n' +
    '                     build-local.json\'s brands (or adapted-from-phet if that does not exist)\n' +
    '--allHTML - If provided, will include the _all.html file (if it would not otherwise be built, e.g. phet brand)\n' +
    '--debugHTML - Includes a _debug.html version that includes assertions enabled (and, depending on the brand, may be un-uglified)\n' +
    '--locales={{LOCALES}} - Can be * (build all available locales, "en" and everything in babel), or a comma-separated list of locales\n' +
    '--oneOff={{ONE_OFF_NAME}} - Builds as a one-off (adds a specific name to the version that identifies it as not-normal, or from a branch',
    wrapTask( async () => {
      // grunt options that apply to multiple build tasks
      const instrument = !!grunt.option( 'instrument' );
      const uglify = !instrument && ( grunt.option( 'uglify' ) !== false ); // Do not uglify if it is being instrumented
      const mangle = grunt.option( 'mangle' ) !== false;

      const repoPackageObject = grunt.file.readJSON( `../${repo}/package.json` );

      // standalone
      if ( repoPackageObject.phet.buildStandalone ) {
        grunt.log.writeln( 'Building standalone repository' );

        fs.writeFileSync( `../${repo}/build/${repo}.min.js`, await buildStandalone( repo, uglify, mangle ) );
      }
      else if ( repoPackageObject.isWrapper ) {
        grunt.log.writeln( 'Building wrapper repository' );

        await buildWrapper( repo );
      }
      else {

        // Determine what brands we want to build
        assert( !grunt.option( 'brand' ), 'Use --brands={{BRANDS}} instead of brand' );

        const localPackageObject = grunt.file.readJSON( `../${repo}/package.json` );
        const supportedBrands = localPackageObject.phet.supportedBrands;

        assert( localPackageObject.phet.runnable, `${repo} does not appear to be runnable` );

        var brands;
        if ( grunt.option( 'brands' ) ) {
          if ( grunt.option( 'brands' ) === '*' ) {
            brands = supportedBrands;
          }
          else {
            brands = grunt.option( 'brands' ).split( ',' );
          }
        }
        else if ( buildLocal.brands ) {
          // Extra check, see https://github.com/phetsims/chipper/issues/640
          assert( buildLocal.brands instanceof Array, 'If brands exists in build-local.json, it should be an array' );
          brands = buildLocal.brands.filter( brand => localPackageObject.phet.supportedBrands.includes( brand ) );
        }
        else {
          brands = [ 'adapted-from-phet' ];
        }

        // Ensure all listed brands are valid
        brands.forEach( brand => assert( ChipperConstants.BRANDS.includes( brand ), `Unknown brand: ${brand}` ) );
        brands.forEach( brand => assert( supportedBrands.includes( brand ), `Unsupported brand: ${brand}` ) );

        grunt.log.writeln( `Building runnable repository (${repo}, brands: ${brands.join( ', ' )})` );

        // Other options
        const allHTML = !!grunt.option( 'allHTML' );
        const debugHTML = !!grunt.option( 'debugHTML' );
        const localesOption = grunt.option( 'locales' ) || 'en'; // Default back to English for now
        const oneOff = grunt.option( 'oneOff' ) || null;

        for ( let brand of brands ) {
          grunt.log.writeln( `Building brand: ${brand}` );
          await buildRunnable( repo, uglify, mangle, instrument, allHTML, debugHTML, brand, oneOff, localesOption );
        }
      }
    } )
  );

  grunt.registerTask( 'build-for-server', 'meant for use by build-server only',
    [ 'build' ]
  );
  grunt.registerTask( 'lint', 'lint js files that are specific to this repository', wrapTask( async () => {

    // --disable-eslint-cache disables the cache, useful for developing rules
    var cache = !grunt.option( 'disable-eslint-cache' );

    lint( [ repo ], cache );
  } ) );

  grunt.registerTask( 'lint-all', 'lint all js files that are required to build this repository (for all supported brands)', wrapTask( async () => {

    // --disable-eslint-cache disables the cache, useful for developing rules
    var cache = !grunt.option( 'disable-eslint-cache' );

    lint( getPhetLibs( repo ), cache );
  } ) );

  grunt.registerTask( 'generate-development-html',
    'Generates top-level SIM_en.html file based on the preloads in package.json.',
    wrapTask( async () => {
      generateDevelopmentHTML( repo );
    } ) );

  grunt.registerTask( 'generate-test-html',
    'Generates top-level SIM-tests.html file based on the preloads in package.json.  See https://github.com/phetsims/aqua/blob/master/docs/adding-tests.md ' +
    'for more information on automated testing',
    wrapTask( async () => {
      generateDevelopmentHTML( repo, {

        // Include QUnit CSS
        stylesheets: '<link rel="stylesheet" href="../sherpa/lib/qunit-2.4.1.css">',

        // Leave the background the default color white
        bodystyle: '',

        // Output to a test file
        outputFile: `../${repo}/${repo}-tests.html`,

        // Add the QUnit divs
        bodystart: '<div id="qunit"></div><div id="qunit-fixture"></div>',

        // Add QUnit JS
        addedPreloads: [ '../sherpa/lib/qunit-2.4.1.js', '../aqua/js/qunit-connector.js' ],

        // Do not show the splash screen
        stripPreloads: [ '../joist/js/splash.js' ],

        // Specify to use test config
        qualifier: 'test-'
      } );
    } ) );

  grunt.registerTask( 'generate-development-colors-html',
    'Generates top-level SIM-colors.html file used for testing color profiles and color values.',
    wrapTask( async () => {
      generateDevelopmentColorsHTML( repo );
    } ) );

  grunt.registerTask( 'generate-a11y-view-html',
    'Generates top-level SIM-a11y-view.html file used for visualizing accessible content.',
    wrapTask( async () => {
      generateA11yViewHTML( repo );
    } ) );

  grunt.registerTask( 'generate-config',
    'Generates the js/SIM-config.js file based on the dependencies in package.json.',
    wrapTask( async () => {
      generateConfig( repo, `../${repo}/js/${repo}-config.js`, 'main' );
    } ) );

  grunt.registerTask( 'generate-test-config',
    'Generates the js/SIM-test-config.js file based on the dependencies in package.json.',
    wrapTask( async () => {
      generateConfig( repo, `../${repo}/js/${repo}-test-config.js`, 'tests' );
    } ) );

  grunt.registerTask( 'generate-coverage',
    'Generates a code coverage report using Istanbul. See generateCoverage.js for details.',
    wrapTask( async () => {
      generateCoverage( repo );
    } ) );

  grunt.registerTask( 'published-README',
    'Generates README.md file for a published simulation.',
    wrapTask( async () => {
      generateREADME( repo, true /* published */ );
    } ) );

  grunt.registerTask( 'unpublished-README',
    'Generates README.md file for an unpublished simulation.',
    wrapTask( async () => {
      generateREADME( repo, false /* published */ );
    } ) );

  grunt.registerTask( 'commits-since',
    'Shows commits since a specified date. Use --date=\<date\> to specify the date.',
    wrapTask( async () => {
      const dateString = grunt.option( 'date' );
      assert( dateString, 'missing required option: --date={{DATE}}' );

      await commitsSince( repo, dateString );
    } ) );

  // See reportMedia.js
  grunt.registerTask( 'report-media',
    '(project-wide) Report on license.json files throughout all working copies. ' +
    'Reports any media (such as images or audio) files that have any of the following problems:\n' +
    '(1) incompatible-license (resource license not approved)\n' +
    '(2) not-annotated (license.json missing or entry missing from license.json)\n' +
    '(3) missing-file (entry in the license.json but not on the file system)',
    wrapTask( async () => {
      reportMedia();
    } ) );

  // see reportThirdParty.js
  grunt.registerTask( 'report-third-party',
    'Creates a report of third-party resources (code, images, audio, etc) used in the published PhET simulations by ' +
    'reading the license information in published HTML files on the PhET website. This task must be run from master.  ' +
    'After running this task, you must push sherpa/third-party-licenses.md.',
    wrapTask( async () => {
      await reportThirdParty();
    } ) );

  grunt.registerTask( 'find-duplicates', 'Find duplicated code in this repo.\n' +
                                         '--dependencies to expand search to include dependencies\n' +
                                         '--everything to expand search to all PhET code', wrapTask( async () => {

<<<<<<< HEAD
  grunt.registerTask( 'generate-test-html',
    'Generates top-level SIM_test.html file based on the preloads in package.json.',
    function() {
      generateDevelopmentHTML( grunt, buildConfig, {

        // Include QUnit CSS
        stylesheets: '  <link rel="stylesheet" href="../sherpa/lib/qunit-2.4.1.css">',

        // Leave the background the default color white
        bodystyle: '',

        // Output to a test file
        outputFile: buildConfig.name + '-tests.html',

        // Add the QUnit divs
        bodystart: '<div id="qunit"></div><div id="qunit-fixture"></div>',

        // Add QUnit JS
        addedPreloads: [ '../sherpa/lib/qunit-2.4.1.js', '../aqua/js/qunit-connector.js' ],

        // Do not show the splash screen
        stripPreload: '../joist/js/splash.js',

        // Specify to use test config
        qualifier: 'test-'
      } );
    } );

  grunt.registerTask( 'generate-development-colors-html',
    'Generates top-level SIM-colors.html file used for testing color profiles and color values.',
    function() {
      generateDevelopmentColorsHTML( grunt, buildConfig );
    } );
=======
    // --disable-eslint-cache disables the cache, useful for developing rules
    var cache = !grunt.option( 'disable-eslint-cache' );
>>>>>>> e31f00a8

    findDuplicates( repo, cache );
  } ) );

<<<<<<< HEAD
  grunt.registerTask( 'generate-config',
    'Generates the js/SIM-config.js file based on the dependencies in package.json.',
    function() {
      generateConfig( grunt, buildConfig, 'js/' + buildConfig.name + '-config.js', 'main' );
    } );

  grunt.registerTask( 'generate-test-config',
    'Generates the js/SIM-test-config.js file based on the dependencies in package.json.',
    function() {
      generateConfig( grunt, buildConfig, 'js/' + buildConfig.name + '-test-config.js', 'tests' );
    } );

  grunt.registerTask( 'generate-test-harness',
    'Generates HTML and JS config file for running tests', [ 'generate-test-html', 'generate-test-config' ] );

  grunt.registerTask( 'generate-coverage',
    'Generates a code coverage report using Istanbul. See generateCoverage.js for details.',
    function() {
      generateCoverage( grunt, buildConfig );
    } );
=======
  // Grunt task that determines created and last modified dates from git, and
  // updates copyright statements accordingly, see #403
  grunt.registerTask( 'update-copyright-dates', 'Update the copyright dates in JS source files based on Github dates',
    wrapTask( async () => {
      await updateCopyrightDates();
    } ) );

  /**
   * Creates grunt tasks that effectively get forwarded to perennial. It will execute a grunt process running from perennial's directory with the same options
   * (but with --repo={{REPO}} added, so that perennial is aware of what repository is the target).
   * @public
   *
   * @param {string} task - The name of the task
   */
  function forwardToPerennialGrunt( task ) {
    grunt.registerTask( task, 'Run grunt --help in perennial to see documentation', () => {
      grunt.log.writeln( '(Forwarding task to perennial)' );
>>>>>>> e31f00a8

      const done = grunt.task.current.async();

      // Include the --repo flag
      const args = [ `--repo=${repo}`, ...process.argv.slice( 2 ) ];
      const argsString = args.map( arg => `"${arg}"` ).join( ' ' );
      const spawned = child_process.spawn( /^win/.test( process.platform ) ? 'grunt.cmd' : 'grunt', args, {
        cwd: '../perennial'
      } );
      grunt.log.debug( `running grunt ${argsString} in ../${repo}` );

      spawned.stderr.on( 'data', data => grunt.log.error( data.toString() ) );
      spawned.stdout.on( 'data', data => grunt.log.write( data.toString() ) );
      process.stdin.pipe( spawned.stdin );

      spawned.on( 'close', code => {
        if ( code !== 0 ) {
          throw new Error( `perennial grunt ${argsString} failed with code ${code}` );
        }
        else {
          done();
        }
      } );
    } );
  }

  [
    'checkout-shas',
    'checkout-target',
    'checkout-release',
    'checkout-master',
    'checkout-master-all',
    'sha-check',
    'sim-list',
    'npm-update',
    'create-release',
    'cherry-pick',
    'wrapper',
    'dev',
    'rc',
    'production',
    'create-sim',
    'sort-require-statements',
    'insert-require-statement',
    'lint-everything',
    'generate-data'
  ].forEach( forwardToPerennialGrunt );
};<|MERGE_RESOLUTION|>--- conflicted
+++ resolved
@@ -306,70 +306,12 @@
                                          '--dependencies to expand search to include dependencies\n' +
                                          '--everything to expand search to all PhET code', wrapTask( async () => {
 
-<<<<<<< HEAD
-  grunt.registerTask( 'generate-test-html',
-    'Generates top-level SIM_test.html file based on the preloads in package.json.',
-    function() {
-      generateDevelopmentHTML( grunt, buildConfig, {
-
-        // Include QUnit CSS
-        stylesheets: '  <link rel="stylesheet" href="../sherpa/lib/qunit-2.4.1.css">',
-
-        // Leave the background the default color white
-        bodystyle: '',
-
-        // Output to a test file
-        outputFile: buildConfig.name + '-tests.html',
-
-        // Add the QUnit divs
-        bodystart: '<div id="qunit"></div><div id="qunit-fixture"></div>',
-
-        // Add QUnit JS
-        addedPreloads: [ '../sherpa/lib/qunit-2.4.1.js', '../aqua/js/qunit-connector.js' ],
-
-        // Do not show the splash screen
-        stripPreload: '../joist/js/splash.js',
-
-        // Specify to use test config
-        qualifier: 'test-'
-      } );
-    } );
-
-  grunt.registerTask( 'generate-development-colors-html',
-    'Generates top-level SIM-colors.html file used for testing color profiles and color values.',
-    function() {
-      generateDevelopmentColorsHTML( grunt, buildConfig );
-    } );
-=======
     // --disable-eslint-cache disables the cache, useful for developing rules
     var cache = !grunt.option( 'disable-eslint-cache' );
->>>>>>> e31f00a8
 
     findDuplicates( repo, cache );
   } ) );
 
-<<<<<<< HEAD
-  grunt.registerTask( 'generate-config',
-    'Generates the js/SIM-config.js file based on the dependencies in package.json.',
-    function() {
-      generateConfig( grunt, buildConfig, 'js/' + buildConfig.name + '-config.js', 'main' );
-    } );
-
-  grunt.registerTask( 'generate-test-config',
-    'Generates the js/SIM-test-config.js file based on the dependencies in package.json.',
-    function() {
-      generateConfig( grunt, buildConfig, 'js/' + buildConfig.name + '-test-config.js', 'tests' );
-    } );
-
-  grunt.registerTask( 'generate-test-harness',
-    'Generates HTML and JS config file for running tests', [ 'generate-test-html', 'generate-test-config' ] );
-
-  grunt.registerTask( 'generate-coverage',
-    'Generates a code coverage report using Istanbul. See generateCoverage.js for details.',
-    function() {
-      generateCoverage( grunt, buildConfig );
-    } );
-=======
   // Grunt task that determines created and last modified dates from git, and
   // updates copyright statements accordingly, see #403
   grunt.registerTask( 'update-copyright-dates', 'Update the copyright dates in JS source files based on Github dates',
@@ -387,7 +329,6 @@
   function forwardToPerennialGrunt( task ) {
     grunt.registerTask( task, 'Run grunt --help in perennial to see documentation', () => {
       grunt.log.writeln( '(Forwarding task to perennial)' );
->>>>>>> e31f00a8
 
       const done = grunt.task.current.async();
 
