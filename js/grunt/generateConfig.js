--- conflicted
+++ resolved
@@ -16,20 +16,11 @@
 const grunt = require( 'grunt' );
 
 /**
-<<<<<<< HEAD
- * @param {Object} grunt - The grunt runtime object
- * @param {Object} buildConfig - see getBuildConfig.js
- * @param {string} destination - output location
- * @param {string} launchSuffix - text to use for the deps
- */
-module.exports = function( grunt, buildConfig, destination, launchSuffix ) {
-=======
  * @param {string} repo
  * @param {string} destination - output location
  * @param {string} launchSuffix - text to use for the deps
  */
 module.exports = function( repo, destination, launchSuffix ) {
->>>>>>> e31f00a8
 
   var configJS = grunt.file.read( '../chipper/templates/sim-config.js' ); // the template file
   const packageObject = grunt.file.readJSON( `../${repo}/package.json` );
@@ -64,15 +55,9 @@
   requirements[ packageObject.phet.requirejsNamespace ] = '\'.\'';
 
   // Replace placeholders in the template.
-<<<<<<< HEAD
-  configJS = ChipperStringUtils.replaceAll( configJS, '{{SIM_REQUIREJS_NAMESPACE}}', buildConfig.requirejsNamespace );
-  configJS = ChipperStringUtils.replaceAll( configJS, '{{LAUNCH_SUFFIX}}', launchSuffix );
-  configJS = ChipperStringUtils.replaceAll( configJS, '{{REPOSITORY}}', repositoryName );
-=======
   configJS = ChipperStringUtils.replaceAll( configJS, '{{SIM_REQUIREJS_NAMESPACE}}', packageObject.phet.requirejsNamespace );
   configJS = ChipperStringUtils.replaceAll( configJS, '{{LAUNCH_SUFFIX}}', launchSuffix );
   configJS = ChipperStringUtils.replaceAll( configJS, '{{REPOSITORY}}', repo );
->>>>>>> e31f00a8
   configJS = ChipperStringUtils.replaceAll( configJS, '{{CURRENT_YEAR}}', new Date().getFullYear() );
   configJS = ChipperStringUtils.replaceAll( configJS, '{{CONFIG_LINES}}', Object.keys( requirements ).sort().map( prefix => {
     return prefix + ': ' + requirements[ prefix ];
