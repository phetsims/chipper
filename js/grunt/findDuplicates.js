--- conflicted
+++ resolved
@@ -44,14 +44,13 @@
       if ( repositoryName === 'brand' ) {
         repoFilesToSearch = [ '*/js/**/*.js' ];
       }
-<<<<<<< HEAD
-      if ( repositoryName.indexOf( 'phet-io-wrapper' ) >= 0 ) {
-        repoFilesToLint = [ '/**/*.js' ];
-=======
+      else if ( repositoryName.indexOf( 'phet-io-wrapper' ) >= 0 ) {
+        repoFilesToSearch = [ '/**/*.js' ];
+      }
       else if ( repositoryName === 'phet-io' ) {
+
         // For phet-io make sure to include the wrappers folder
-        repoFilesToSearch = [ '../phet-io-website/root/metacog/playback/*.js' ];
->>>>>>> f6a6faf7
+        repoFilesToSearch = [ '../phet-io-website/root/metacog/playback/*.js','js/**/*.js' ];
       }
       else {
         repoFilesToSearch = [ 'js/**/*.js' ];
